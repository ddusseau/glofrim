from setuptools import setup, find_packages
import os

install_requires = [
    'setuptools',
    'numpy', # there's an error when using 1.15.
    'bmi-python>=0.2.6', 
    'rasterio>=1.0',
    'rtree',
    'click',
    'configparser',
    'python-dateutil',
    'termcolor'
]

<<<<<<< HEAD
setup(name='glofrim', 
      version='2.1',
      master,
=======
setup(name='glofrim',
      version='2.0',
>>>>>>> 64208ef9
      description="functions to couple hydrologic and hydrodynamic models using BMI",
      long_desciption="""""",
      classifiers=[
        "Intended Audience :: Science/Research",
        "License :: OSI Approved :: GNU General Public License v3 or later (GPLv3+)",
        "Topic :: Scientific/Engineering",
        "Topic :: Software Development :: Libraries",
        'Programming Language :: Python :: 3',
        'Programming Language :: Python :: 3.7',
      ], 
      keywords='hydro',
      author='J.M. Hoch, D.M. Eilander, H. Ikeuchi',
      author_email='j.m.hoch@uu.nl',
      url='',
      license='GPLv3+',
      packages=find_packages(exclude=['docs', 'scripts', 'tests']),
      include_package_data=True,
      zip_safe=True,
      install_requires=install_requires
      )

<|MERGE_RESOLUTION|>--- conflicted
+++ resolved
@@ -13,14 +13,8 @@
     'termcolor'
 ]
 
-<<<<<<< HEAD
-setup(name='glofrim', 
-      version='2.1',
-      master,
-=======
 setup(name='glofrim',
       version='2.0',
->>>>>>> 64208ef9
       description="functions to couple hydrologic and hydrodynamic models using BMI",
       long_desciption="""""",
       classifiers=[
